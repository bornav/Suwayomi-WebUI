--- conflicted
+++ resolved
@@ -31,21 +31,12 @@
         return transaction {
             SourceTable.selectAll().map {
                 SourceDataClass(
-<<<<<<< HEAD
-                    it[SourceTable.id].value.toString(),
-                    it[SourceTable.name],
-                    it[SourceTable.lang],
-                    getExtensionIconUrl(ExtensionTable.select { ExtensionTable.id eq it[SourceTable.extension] }.first()[ExtensionTable.apkName]),
-                    getHttpSource(it[SourceTable.id].value).supportsLatest,
-                    getHttpSource(it[SourceTable.id].value) is ConfigurableSource
-=======
                         it[SourceTable.id].value.toString(),
                         it[SourceTable.name],
                         it[SourceTable.lang],
                         getExtensionIconUrl(ExtensionTable.select { ExtensionTable.id eq it[SourceTable.extension] }.first()[ExtensionTable.apkName]),
                         getHttpSource(it[SourceTable.id].value).supportsLatest,
                         getHttpSource(it[SourceTable.id].value) is ConfigurableSource
->>>>>>> e349d0ce
                 )
             }
         }
@@ -56,21 +47,12 @@
             val source = SourceTable.select { SourceTable.id eq sourceId }.firstOrNull()
 
             SourceDataClass(
-<<<<<<< HEAD
-                sourceId.toString(),
-                source?.get(SourceTable.name),
-                source?.get(SourceTable.lang),
-                source?.let { ExtensionTable.select { ExtensionTable.id eq source[SourceTable.extension] }.first()[ExtensionTable.iconUrl] },
-                source?.let { getHttpSource(sourceId).supportsLatest },
-                source?.let { getHttpSource(sourceId) is ConfigurableSource },
-=======
                     sourceId.toString(),
                     source?.get(SourceTable.name),
                     source?.get(SourceTable.lang),
                     source?.let { ExtensionTable.select { ExtensionTable.id eq source[SourceTable.extension] }.first()[ExtensionTable.iconUrl] },
                     source?.let { getHttpSource(sourceId).supportsLatest },
                     source?.let { getHttpSource(sourceId) is ConfigurableSource },
->>>>>>> e349d0ce
             )
         }
     }
@@ -78,14 +60,6 @@
     private val context by DI.global.instance<CustomContext>()
 
     data class PreferenceObject(
-<<<<<<< HEAD
-        val type: String,
-        val props: Any
-    )
-
-    var lastPreferenceScreen: PreferenceScreen? = null
-
-=======
             val type: String,
             val props: Any
     )
@@ -95,24 +69,15 @@
     /**
      *  Gets a source's PreferenceScreen, puts the result into [preferenceScreenMap]
      */
->>>>>>> e349d0ce
     fun getSourcePreferences(sourceId: Long): List<PreferenceObject> {
         val source = getHttpSource(sourceId)
 
         if (source is ConfigurableSource) {
             val screen = PreferenceScreen(context)
-<<<<<<< HEAD
-            lastPreferenceScreen = screen
-
-            source.setupPreferenceScreen(screen)
-
-            screen.preferences.first().callChangeListener("yo")
-=======
 
             source.setupPreferenceScreen(screen)
 
             preferenceScreenMap[sourceId] = screen
->>>>>>> e349d0ce
 
             return screen.preferences.map {
                 PreferenceObject(it::class.java.name, it)
@@ -120,8 +85,6 @@
         }
         return emptyList()
     }
-<<<<<<< HEAD
-=======
 
     data class SourcePreferenceChange(
             val position: Int,
@@ -147,5 +110,4 @@
         // must reload the source cache because a preference was changed
         invalidateSourceCache(sourceId)
     }
->>>>>>> e349d0ce
 }